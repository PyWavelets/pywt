name: Build Wheels and Release
on:
  push:
    tags:
      - "v*"
      - "buildwheels*"
  # Make it possible to upload wheels manually if needed
  workflow_dispatch:
    inputs:
      push_wheels:
        description: >
          'Push wheels to Anaconda if "true". Default is "false". Warning: this will overwrite existing wheels.'
        required: false
        default: "false"
  # Upload wheels to anaconda.org on a schedule
  schedule:
    # Run at 0300 hours on days 3 and 17 of the month
    - cron: "0 3 3,17 * *"
env:
  CIBW_BUILD_VERBOSITY: 2
  # CIBW_BEFORE_BUILD: pip install cython
  CIBW_TEST_REQUIRES: pytest
  CIBW_TEST_COMMAND: pytest --pyargs pywt
  CIBW_ENVIRONMENT: PIP_PREFER_BINARY=1

jobs:
  build_linux_x86_64_wheels:
    name: Build python ${{ matrix.cibw_python }} ${{ matrix.cibw_arch }} wheels on ${{ matrix.os }}
    runs-on: ${{ matrix.os }}
    strategy:
      fail-fast: false
      matrix:
        os: [ubuntu-latest]
        cibw_python: ["cp39-*", "cp310-*", "cp311-*", "cp312-*"]
        cibw_manylinux: [manylinux2014]
        cibw_arch: ["x86_64"]
    steps:
      - uses: actions/checkout@9bb56186c3b09b4f86b1c65136769dd318469633 # v4.1.2
        with:
          fetch-depth: 0
      - uses: actions/setup-python@v5
        name: Install Python
        with:
          python-version: "3.9"
      - name: Build the wheel
        uses: pypa/cibuildwheel@8d945475ac4b1aac4ae08b2fd27db9917158b6ce # 2.17.0
        with:
          output-dir: dist
        env:
          CIBW_BUILD: ${{ matrix.cibw_python }}
          CIBW_ARCHS_LINUX: ${{ matrix.cibw_arch }}
          CIBW_SKIP: "*-musllinux_*"
          CIBW_MANYLINUX_X86_64_IMAGE: ${{ matrix.cibw_manylinux }}
          CIBW_MANYLINUX_I686_IMAGE: "manylinux2010"
<<<<<<< HEAD
      - uses: actions/upload-artifact@5d5d22a31266ced268874388b861e4b58bb5c2f3 # v4.3.1
=======
      - uses: actions/upload-artifact@v4
>>>>>>> 20138f64
        with:
          name: linux_x86_64_wheels
          path: ./dist/*.whl

  build_linux_aarch64_wheels:
    name: Build python ${{ matrix.cibw_python }} aarch64 wheels on ${{ matrix.os }}
    runs-on: ${{ matrix.os }}
    strategy:
      fail-fast: false
      matrix:
        os: [ubuntu-latest]
        cibw_python: ["cp39-*", "cp310-*", "cp311-*", "cp312-*"]
        cibw_manylinux: [manylinux2014]
    steps:
<<<<<<< HEAD
      - uses: actions/checkout@9bb56186c3b09b4f86b1c65136769dd318469633 # v4.1.2
=======
      - uses: actions/checkout@v4
>>>>>>> 20138f64
        with:
          fetch-depth: 0
      - uses: actions/setup-python@v5
        name: Install Python
        with:
          python-version: "3.9"
      - name: Set up QEMU
        uses: docker/setup-qemu-action@v3
        with:
          platforms: arm64
      - name: Build the wheel
        uses: pypa/cibuildwheel@8d945475ac4b1aac4ae08b2fd27db9917158b6ce # 2.17.0
        with:
          output-dir: dist
        env:
          CIBW_BUILD: ${{ matrix.cibw_python }}
          CIBW_ARCHS_LINUX: aarch64
          CIBW_SKIP: "*-musllinux_*"
          CIBW_MANYLINUX_X86_64_IMAGE: ${{ matrix.cibw_manylinux }}
<<<<<<< HEAD
      - uses: actions/upload-artifact@5d5d22a31266ced268874388b861e4b58bb5c2f3 # v4.3.1
=======
      - uses: actions/upload-artifact@v4
>>>>>>> 20138f64
        with:
          name: linux_aarch64_wheels
          path: ./dist/*.whl

  build_macos_wheels:
    name: Build python ${{ matrix.cibw_python }} ${{ matrix.cibw_arch }} wheels on ${{ matrix.os }}
    runs-on: ${{ matrix.os }}
    strategy:
      fail-fast: false
      matrix:
        os: [macos-latest]
        cibw_python: ["cp39-*", "cp310-*", "cp311-*", "cp312-*"]
        cibw_arch: ["x86_64", "arm64"]
    steps:
      - uses: actions/checkout@9bb56186c3b09b4f86b1c65136769dd318469633 # v4.1.2
        with:
          fetch-depth: 0

      - uses: actions/setup-python@v5
        name: Install Python
        with:
          python-version: "3.9"

      - name: Build wheels for CPython (macOS)
        uses: pypa/cibuildwheel@8d945475ac4b1aac4ae08b2fd27db9917158b6ce # 2.17.0
        with:
          output-dir: dist
        env:
          CIBW_BUILD: ${{ matrix.cibw_python }}
          CIBW_ARCHS_MACOS: ${{ matrix.cibw_arch }}

<<<<<<< HEAD
      - uses: actions/upload-artifact@5d5d22a31266ced268874388b861e4b58bb5c2f3 # v4.3.1
=======
      - uses: actions/upload-artifact@v4
>>>>>>> 20138f64
        with:
          name: macos_wheels
          path: ./dist/*.whl

  build_windows_wheels:
    name: Build ${{ matrix.cibw_python }} ${{ matrix.cibw_arch }} wheels on ${{ matrix.os }}
    runs-on: ${{ matrix.os }}
    strategy:
      fail-fast: false
      matrix:
        os: [windows-latest]
        cibw_arch: ["AMD64", "x86"]
        cibw_python: ["cp39-*", "cp310-*", "cp311-*", "cp312-*"]
    steps:
      - uses: actions/checkout@9bb56186c3b09b4f86b1c65136769dd318469633 # v4.1.2
        with:
          fetch-depth: 0

      - uses: actions/setup-python@v5
        name: Install Python
        with:
          python-version: "3.9"

      - name: Setup MSVC (32-bit)
        if: matrix.cibw_arch == 'x86'
        uses: bus1/cabuild/action/msdevshell@e22aba57d6e74891d059d66501b6b5aed8123c4d # v1
        with:
          architecture: x86

      - name: Setup MSVC (64-bit)
        if: matrix.cibw_arch == 'AMD64'
        uses: bus1/cabuild/action/msdevshell@e22aba57d6e74891d059d66501b6b5aed8123c4d # v1
        with:
          architecture: x64

      - name: Build Windows wheels for CPython
        uses: pypa/cibuildwheel@8d945475ac4b1aac4ae08b2fd27db9917158b6ce # 2.17.0
        with:
          output-dir: dist
        env:
          CIBW_BUILD: ${{ matrix.cibw_python }}
          CIBW_ARCHS_WINDOWS: ${{ matrix.cibw_arch }}

<<<<<<< HEAD
      - uses: actions/upload-artifact@5d5d22a31266ced268874388b861e4b58bb5c2f3 # v4.3.1
=======
      - uses: actions/upload-artifact@v4
>>>>>>> 20138f64
        with:
          name: windows_wheels
          path: ./dist/*.whl

  deploy_pypi:
    name: Release (PyPI)
    needs:
      [
        build_linux_x86_64_wheels,
        build_linux_aarch64_wheels,
        build_macos_wheels,
        build_windows_wheels,
      ]
    if: github.repository_owner == 'PyWavelets' && startsWith(github.ref, 'refs/tags/v') && always()
    runs-on: ubuntu-latest
    steps:
      - uses: actions/checkout@9bb56186c3b09b4f86b1c65136769dd318469633 # v4.1.2
        with:
          fetch-depth: 0

      - uses: actions/setup-python@v5
        name: Install Python
        with:
          python-version: "3.9"

      - name: Install Twine
        run: |
          python -m pip install --upgrade pip
          pip install twine
          pip install cython numpy build
<<<<<<< HEAD

      - uses: actions/download-artifact@c850b930e6ba138125429b7e5c93fc707a7f8427 # v4.1.4
=======
      - uses: actions/download-artifact@v4
>>>>>>> 20138f64
        id: download
        with:
          pattern: "*_wheels"
          path: ./dist
          merge-multiple: true

      - name: Publish the source distribution on PyPI
        run: |
          PYWT_VERSION=$(git describe --tags)
          python -m build --sdist
          ls -la ${{ github.workspace }}/dist
          # We prefer to release wheels before source because otherwise there is a
          # small window during which users who pip install pywt will require compilation.
          twine upload ${{ github.workspace }}/dist/*.whl
          twine upload ${{ github.workspace }}/dist/pywavelets-${PYWT_VERSION:1}.tar.gz
        env:
          TWINE_USERNAME: __token__
          TWINE_PASSWORD: ${{ secrets.TWINE_TOKEN }}

      - name: Github release
<<<<<<< HEAD
        uses: softprops/action-gh-release@d99959edae48b5ffffd7b00da66dcdb0a33a52ee # v2.0.2
=======
        uses: softprops/action-gh-release@v2
>>>>>>> 20138f64
        env:
          GITHUB_TOKEN: ${{ secrets.GITHUB_TOKEN }}
          GITHUB_REPOSITORY: ${{ github.repository }}

  deploy_anaconda:
    name: Release (Anaconda)
    needs:
      [
        build_linux_x86_64_wheels,
        build_linux_aarch64_wheels,
        build_macos_wheels,
        build_windows_wheels,
      ]
    # Only run on the master branch, on schedule, or when triggered manually
    if: >-
      github.repository_owner == 'PyWavelets' &&
      (github.event_name == 'push' && github.ref == 'refs/heads/master') ||
      (github.event_name == 'workflow_dispatch' && github.event.inputs.push_wheels == 'true') ||
      (github.event_name == 'schedule')
    runs-on: ubuntu-latest
    steps:
      - uses: actions/checkout@9bb56186c3b09b4f86b1c65136769dd318469633 # v4.1.2
        with:
          fetch-depth: 0

      - uses: actions/download-artifact@c850b930e6ba138125429b7e5c93fc707a7f8427 # v4.1.4
        id: download
        with:
          pattern: "*_wheels"
          path: dist/
          merge-multiple: true

      - name: Push to Anaconda PyPI index
        uses: scientific-python/upload-nightly-action@b67d7fcc0396e1128a474d1ab2b48aa94680f9fc # v0.5.0
        with:
          artifacts_path: dist/
          anaconda_nightly_upload_token: ${{ secrets.ANACONDA_ORG_UPLOAD_TOKEN }}<|MERGE_RESOLUTION|>--- conflicted
+++ resolved
@@ -52,11 +52,7 @@
           CIBW_SKIP: "*-musllinux_*"
           CIBW_MANYLINUX_X86_64_IMAGE: ${{ matrix.cibw_manylinux }}
           CIBW_MANYLINUX_I686_IMAGE: "manylinux2010"
-<<<<<<< HEAD
-      - uses: actions/upload-artifact@5d5d22a31266ced268874388b861e4b58bb5c2f3 # v4.3.1
-=======
-      - uses: actions/upload-artifact@v4
->>>>>>> 20138f64
+      - uses: actions/upload-artifact@5d5d22a31266ced268874388b861e4b58bb5c2f3 # v4.3.1
         with:
           name: linux_x86_64_wheels
           path: ./dist/*.whl
@@ -71,11 +67,7 @@
         cibw_python: ["cp39-*", "cp310-*", "cp311-*", "cp312-*"]
         cibw_manylinux: [manylinux2014]
     steps:
-<<<<<<< HEAD
-      - uses: actions/checkout@9bb56186c3b09b4f86b1c65136769dd318469633 # v4.1.2
-=======
-      - uses: actions/checkout@v4
->>>>>>> 20138f64
+      - uses: actions/checkout@9bb56186c3b09b4f86b1c65136769dd318469633 # v4.1.2
         with:
           fetch-depth: 0
       - uses: actions/setup-python@v5
@@ -95,11 +87,7 @@
           CIBW_ARCHS_LINUX: aarch64
           CIBW_SKIP: "*-musllinux_*"
           CIBW_MANYLINUX_X86_64_IMAGE: ${{ matrix.cibw_manylinux }}
-<<<<<<< HEAD
-      - uses: actions/upload-artifact@5d5d22a31266ced268874388b861e4b58bb5c2f3 # v4.3.1
-=======
-      - uses: actions/upload-artifact@v4
->>>>>>> 20138f64
+      - uses: actions/upload-artifact@5d5d22a31266ced268874388b861e4b58bb5c2f3 # v4.3.1
         with:
           name: linux_aarch64_wheels
           path: ./dist/*.whl
@@ -131,11 +119,7 @@
           CIBW_BUILD: ${{ matrix.cibw_python }}
           CIBW_ARCHS_MACOS: ${{ matrix.cibw_arch }}
 
-<<<<<<< HEAD
-      - uses: actions/upload-artifact@5d5d22a31266ced268874388b861e4b58bb5c2f3 # v4.3.1
-=======
-      - uses: actions/upload-artifact@v4
->>>>>>> 20138f64
+      - uses: actions/upload-artifact@5d5d22a31266ced268874388b861e4b58bb5c2f3 # v4.3.1
         with:
           name: macos_wheels
           path: ./dist/*.whl
@@ -179,11 +163,7 @@
           CIBW_BUILD: ${{ matrix.cibw_python }}
           CIBW_ARCHS_WINDOWS: ${{ matrix.cibw_arch }}
 
-<<<<<<< HEAD
-      - uses: actions/upload-artifact@5d5d22a31266ced268874388b861e4b58bb5c2f3 # v4.3.1
-=======
-      - uses: actions/upload-artifact@v4
->>>>>>> 20138f64
+      - uses: actions/upload-artifact@5d5d22a31266ced268874388b861e4b58bb5c2f3 # v4.3.1
         with:
           name: windows_wheels
           path: ./dist/*.whl
@@ -214,12 +194,8 @@
           python -m pip install --upgrade pip
           pip install twine
           pip install cython numpy build
-<<<<<<< HEAD
 
       - uses: actions/download-artifact@c850b930e6ba138125429b7e5c93fc707a7f8427 # v4.1.4
-=======
-      - uses: actions/download-artifact@v4
->>>>>>> 20138f64
         id: download
         with:
           pattern: "*_wheels"
@@ -240,11 +216,7 @@
           TWINE_PASSWORD: ${{ secrets.TWINE_TOKEN }}
 
       - name: Github release
-<<<<<<< HEAD
         uses: softprops/action-gh-release@d99959edae48b5ffffd7b00da66dcdb0a33a52ee # v2.0.2
-=======
-        uses: softprops/action-gh-release@v2
->>>>>>> 20138f64
         env:
           GITHUB_TOKEN: ${{ secrets.GITHUB_TOKEN }}
           GITHUB_REPOSITORY: ${{ github.repository }}
