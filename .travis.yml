--- conflicted
+++ resolved
@@ -80,13 +80,8 @@
   - if [[ "$TRAVIS_OS_NAME" == "osx" ]]; then source util/travis_osx_install.sh; fi
   - ccache -s
   - which python; python --version
-<<<<<<< HEAD
-  - pip install --upgrade pip
-  - pip install --upgrade wheel
   - if [[ "$TRAVIS_OS_NAME" == "linux" ]]; then sudo apt-get install libatlas-base-dev; fi
-=======
   - pip install --upgrade pip wheel setuptools
->>>>>>> 208c515e
   # Set numpy version first, other packages link against it
   - pip install $NUMPYSPEC
   - pip install $MATPLOTLIBSPEC
