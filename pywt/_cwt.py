from math import floor, ceil

from ._extensions._pywt import (DiscreteContinuousWavelet, ContinuousWavelet,
                                Wavelet, _check_dtype)
from ._functions import integrate_wavelet, scale2frequency


__all__ = ["cwt"]


import numpy as np

try:
    # Prefer scipy.fft (new in SciPy 1.4)
    import scipy.fft
    fftmodule = scipy.fft
    next_fast_len = fftmodule.next_fast_len
except ImportError:
    try:
        import scipy.fftpack
        fftmodule = scipy.fftpack
        next_fast_len = fftmodule.next_fast_len
    except ImportError:
        fftmodule = np.fft

        # provide a fallback so scipy is an optional requirement
        def next_fast_len(n):
            """Round up size to the nearest power of two.

            Given a number of samples `n`, returns the next power of two
            following this number to take advantage of FFT speedup.
            This fallback is less efficient than `scipy.fftpack.next_fast_len`
            """
            return 2**ceil(np.log2(n))


def cwt(data, scales, wavelet, sampling_period=1., method='conv', axis=-1):
    """
    cwt(data, scales, wavelet)

    One dimensional Continuous Wavelet Transform.

    Parameters
    ----------
    data : array_like
        Input signal
    scales : array_like
        The wavelet scales to use. One can use
        ``f = scale2frequency(wavelet, scale)/sampling_period`` to determine
        what physical frequency, ``f``. Here, ``f`` is in hertz when the
        ``sampling_period`` is given in seconds.
    wavelet : Wavelet object or name
        Wavelet to use
    sampling_period : float
        Sampling period for the frequencies output (optional).
        The values computed for ``coefs`` are independent of the choice of
        ``sampling_period`` (i.e. ``scales`` is not scaled by the sampling
        period).
    method : {'conv', 'fft'}, optional
        The method used to compute the CWT. Can be any of:
            - ``conv`` uses ``numpy.convolve``.
            - ``fft`` uses frequency domain convolution.
            - ``auto`` uses automatic selection based on an estimate of the
              computational complexity at each scale.
        The ``conv`` method complexity is ``O(len(scale) * len(data))``.
        The ``fft`` method is ``O(N * log2(N))`` with
        ``N = len(scale) + len(data) - 1``. It is well suited for large size
        signals but slightly slower than ``conv`` on small ones.
    axis: int, optional
        Axis over which to compute the CWT. If not given, the last axis is
        used.

    Returns
    -------
    coefs : array_like
        Continuous wavelet transform of the input signal for the given scales
        and wavelet. The first axis of ``coefs`` corresponds to the scales.
        The remaining axes match the shape of ``data``.
    frequencies : array_like
        If the unit of sampling period are seconds and given, than frequencies
        are in hertz. Otherwise, a sampling period of 1 is assumed.

    Notes
    -----
    Size of coefficients arrays depends on the length of the input array and
    the length of given scales.

    Examples
    --------
    >>> import pywt
    >>> import numpy as np
    >>> import matplotlib.pyplot as plt
    >>> x = np.arange(512)
    >>> y = np.sin(2*np.pi*x/32)
    >>> coef, freqs=pywt.cwt(y,np.arange(1,129),'gaus1')
    >>> plt.matshow(coef) # doctest: +SKIP
    >>> plt.show() # doctest: +SKIP
    ----------
    >>> import pywt
    >>> import numpy as np
    >>> import matplotlib.pyplot as plt
    >>> t = np.linspace(-1, 1, 200, endpoint=False)
    >>> sig  = np.cos(2 * np.pi * 7 * t) + np.real(np.exp(-7*(t-0.4)**2)*np.exp(1j*2*np.pi*2*(t-0.4)))
    >>> widths = np.arange(1, 31)
    >>> cwtmatr, freqs = pywt.cwt(sig, widths, 'mexh')
    >>> plt.imshow(cwtmatr, extent=[-1, 1, 1, 31], cmap='PRGn', aspect='auto',
    ...            vmax=abs(cwtmatr).max(), vmin=-abs(cwtmatr).max())  # doctest: +SKIP
    >>> plt.show() # doctest: +SKIP
    """

    # accept array_like input; make a copy to ensure a contiguous array
    dt = _check_dtype(data)
    data = np.asarray(data, dtype=dt)
    dt_cplx = np.result_type(dt, np.complex64)
    if not isinstance(wavelet, (ContinuousWavelet, Wavelet)):
        wavelet = DiscreteContinuousWavelet(wavelet)
    if np.isscalar(scales):
        scales = np.array([scales])
<<<<<<< HEAD
    if data.ndim == 1:
        precision = 10
        int_psi, x = integrate_wavelet(wavelet, precision=precision)
        if wavelet.complex_cwt:
            out = np.zeros((np.size(scales), data.size), dtype=complex)
            int_psi = np.conj(int_psi)
        else:
            out = np.zeros((np.size(scales), data.size))
        for i in np.arange(np.size(scales)):
            step = x[1] - x[0]
            j = np.floor(
                np.arange(scales[i] * (x[-1] - x[0]) + 1) / (scales[i] * step))
            if np.max(j) >= np.size(int_psi):
                j = np.delete(j, np.where((j >= np.size(int_psi)))[0])
            coef = - np.sqrt(scales[i]) * np.diff(
                np.convolve(data, int_psi[j.astype(np.int)][::-1]))
            d = (coef.size - data.size) / 2.
            if d > 0:
                out[i, :] = coef[int(np.floor(d)):int(-np.ceil(d))]
            elif d == 0.:
                out[i, :] = coef
=======
    if not np.isscalar(axis):
        raise ValueError("axis must be a scalar.")

    dt_out = dt_cplx if wavelet.complex_cwt else dt
    out = np.empty((np.size(scales),) + data.shape, dtype=dt_out)
    precision = 10
    int_psi, x = integrate_wavelet(wavelet, precision=precision)

    # convert int_psi, x to the same precision as the data
    dt_psi = dt_cplx if int_psi.dtype.kind == 'c' else dt
    int_psi = np.asarray(int_psi, dtype=dt_psi)
    x = np.asarray(x, dtype=data.real.dtype)

    if method == 'fft':
        size_scale0 = -1
        fft_data = None
    elif not method == 'conv':
        raise ValueError("method must be 'conv' or 'fft'")

    if data.ndim > 1:
        # move axis to be transformed last (so it is contiguous)
        data = data.swapaxes(-1, axis)

        # reshape to (n_batch, data.shape[-1])
        data_shape_pre = data.shape
        data = data.reshape((-1, data.shape[-1]))

    for i, scale in enumerate(scales):
        step = x[1] - x[0]
        j = np.arange(scale * (x[-1] - x[0]) + 1) / (scale * step)
        j = j.astype(int)  # floor
        if j[-1] >= int_psi.size:
            j = np.extract(j < int_psi.size, j)
        int_psi_scale = int_psi[j][::-1]

        if method == 'conv':
            if data.ndim == 1:
                conv = np.convolve(data, int_psi_scale)
>>>>>>> d872ef68
            else:
                # batch convolution via loop
                conv_shape = list(data.shape)
                conv_shape[-1] += int_psi_scale.size - 1
                conv_shape = tuple(conv_shape)
                conv = np.empty(conv_shape, dtype=dt_out)
                for n in range(data.shape[0]):
                    conv[n, :] = np.convolve(data[n], int_psi_scale)
        else:
            # The padding is selected for:
            # - optimal FFT complexity
            # - to be larger than the two signals length to avoid circular
            #   convolution
            size_scale = next_fast_len(
                data.shape[-1] + int_psi_scale.size - 1
            )
            if size_scale != size_scale0:
                # Must recompute fft_data when the padding size changes.
                fft_data = fftmodule.fft(data, size_scale, axis=-1)
            size_scale0 = size_scale
            fft_wav = fftmodule.fft(int_psi_scale, size_scale, axis=-1)
            conv = fftmodule.ifft(fft_wav * fft_data, axis=-1)
            conv = conv[..., :data.shape[-1] + int_psi_scale.size - 1]

        coef = - np.sqrt(scale) * np.diff(conv, axis=-1)
        if out.dtype.kind != 'c':
            coef = coef.real
        # transform axis is always -1 due to the data reshape above
        d = (coef.shape[-1] - data.shape[-1]) / 2.
        if d > 0:
            coef = coef[..., floor(d):-ceil(d)]
        elif d < 0:
            raise ValueError(
                "Selected scale of {} too small.".format(scale))
        if data.ndim > 1:
            # restore original data shape and axis position
            coef = coef.reshape(data_shape_pre)
            coef = coef.swapaxes(axis, -1)
        out[i, ...] = coef

    frequencies = scale2frequency(wavelet, scales, precision)
    if np.isscalar(frequencies):
        frequencies = np.array([frequencies])
    frequencies /= sampling_period
    return out, frequencies<|MERGE_RESOLUTION|>--- conflicted
+++ resolved
@@ -116,29 +116,6 @@
         wavelet = DiscreteContinuousWavelet(wavelet)
     if np.isscalar(scales):
         scales = np.array([scales])
-<<<<<<< HEAD
-    if data.ndim == 1:
-        precision = 10
-        int_psi, x = integrate_wavelet(wavelet, precision=precision)
-        if wavelet.complex_cwt:
-            out = np.zeros((np.size(scales), data.size), dtype=complex)
-            int_psi = np.conj(int_psi)
-        else:
-            out = np.zeros((np.size(scales), data.size))
-        for i in np.arange(np.size(scales)):
-            step = x[1] - x[0]
-            j = np.floor(
-                np.arange(scales[i] * (x[-1] - x[0]) + 1) / (scales[i] * step))
-            if np.max(j) >= np.size(int_psi):
-                j = np.delete(j, np.where((j >= np.size(int_psi)))[0])
-            coef = - np.sqrt(scales[i]) * np.diff(
-                np.convolve(data, int_psi[j.astype(np.int)][::-1]))
-            d = (coef.size - data.size) / 2.
-            if d > 0:
-                out[i, :] = coef[int(np.floor(d)):int(-np.ceil(d))]
-            elif d == 0.:
-                out[i, :] = coef
-=======
     if not np.isscalar(axis):
         raise ValueError("axis must be a scalar.")
 
@@ -146,6 +123,7 @@
     out = np.empty((np.size(scales),) + data.shape, dtype=dt_out)
     precision = 10
     int_psi, x = integrate_wavelet(wavelet, precision=precision)
+    int_psi = np.conj(int_psi) if wavelet.complex_cwt else int_psi
 
     # convert int_psi, x to the same precision as the data
     dt_psi = dt_cplx if int_psi.dtype.kind == 'c' else dt
@@ -177,7 +155,6 @@
         if method == 'conv':
             if data.ndim == 1:
                 conv = np.convolve(data, int_psi_scale)
->>>>>>> d872ef68
             else:
                 # batch convolution via loop
                 conv_shape = list(data.shape)
